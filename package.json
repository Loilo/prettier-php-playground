--- conflicted
+++ resolved
@@ -35,13 +35,8 @@
     "eslint-config-prettier": "^6.0.0",
     "eslint-config-standard": ">=12.0.0",
     "eslint-loader": "^2.2.1",
-<<<<<<< HEAD
     "eslint-plugin-import": ">=2.18.2",
-    "eslint-plugin-jest": ">=22.11.1",
-=======
-    "eslint-plugin-import": ">=2.18.0",
     "eslint-plugin-jest": ">=22.13.0",
->>>>>>> 30998613
     "eslint-plugin-node": ">=9.1.0",
     "eslint-plugin-prettier": "^3.1.0",
     "eslint-plugin-promise": ">=4.2.1",
